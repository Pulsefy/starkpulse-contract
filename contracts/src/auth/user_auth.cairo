#[starknet::contract]
mod UserAuth {
    use starknet::{ContractAddress, get_caller_address, get_block_timestamp};
    use starknet::storage::Map;
    use zeroable::Zeroable;
    use contracts::src::utils::contract_metadata::{ContractMetadata, IContractMetadata};
    use array::ArrayTrait;
    use contracts::src::utils::access_control::{AccessControl, IAccessControl};
    use contracts::src::interfaces::i_user_auth::{IUserAuth, UserProfile, Session, UserAuthTypes};
    use starkpulse::utils::error_handling::{ErrorHandling, ErrorHandlingImpl, error_codes};

    // Metadata constants
    const CONTRACT_VERSION: felt252 = '1.0.0';
    const DOC_URL: felt252 = 'https://github.com/Pulsefy/starkpulse-contract?tab=readme-ov-file#user-auth';
    const INTERFACE_USER_AUTH: felt252 = 'IUserAuth';
    const DEPENDENCY_ACCESS_CONTROL: felt252 = 'IAccessControl';

    // Constants for session status
    const SESSION_ACTIVE: felt252 = 'ACTIVE';
    const SESSION_EXPIRED: felt252 = 'EXPIRED';
    const SESSION_LOGGED_OUT: felt252 = 'LOGGED_OUT';
    
    // Constants for session duration (in seconds)
    const DEFAULT_SESSION_DURATION: u64 = 86400; // 24 hours
    const MAX_FAILED_LOGIN_ATTEMPTS: u32 = 5;
    const LOGIN_COOLDOWN: u64 = 300; // 5 minutes
    
    // Constants for roles
    const ROLE_ADMIN: felt252 = 'ADMIN';
    const ROLE_USER: felt252 = 'USER';
    const ROLE_MODERATOR: felt252 = 'MODERATOR';

    #[storage]
    struct Storage {
        // User profiles
        users: Map<ContractAddress, UserProfile>,
        usernames: Map<felt252, ContractAddress>,
        registered_users: u64,
        
        // Session management
        user_sessions: Map<ContractAddress, Session>,
        session_count: u64,
        
        // Nonce management for signature verification
        user_nonces: Map<ContractAddress, u64>,
        
        // Access control
        access_control: IAccessControl,
        
        // Admin address
        admin: ContractAddress,
        
        // Emergency recovery addresses
        recovery_addresses: Map<ContractAddress, ContractAddress>,
        
<<<<<<< HEAD
        // MFA management
        mfa_backup_codes: Map<ContractAddress, Array<felt252>>,
=======
        // Error handling
        _is_active: Map<ContractAddress, bool>,
        _is_blocked: Map<ContractAddress, bool>,
        _registration_time: Map<ContractAddress, u64>,
>>>>>>> b9d4f9c2
    }

    #[event]
    #[derive(Drop, starknet::Event)]
    enum Event {
        UserRegistered: UserRegistered,
        UserLoggedIn: UserLoggedIn,
        UserLoggedOut: UserLoggedOut,
        SessionExpired: SessionExpired,
        SessionRenewed: SessionRenewed,
        ProfileUpdated: ProfileUpdated,
        UsernameChanged: UsernameChanged,
        ProfileDeleted: ProfileDeleted,
        AdminRightsTransferred: AdminRightsTransferred,
        EmergencyRecoverySet: EmergencyRecoverySet,
        EmergencyRecoveryUsed: EmergencyRecoveryUsed,
        MFAEnabled: MFAEnabled,
        MFADisabled: MFADisabled,
        LoginAttemptFailed: LoginAttemptFailed,
    }

    #[derive(Drop, starknet::Event)]
    struct UserRegistered {
        user: ContractAddress,
        username: felt252,
        timestamp: u64,
    }

    #[derive(Drop, starknet::Event)]
    struct UserLoggedIn {
        user: ContractAddress,
        session_id: felt252,
        timestamp: u64,
    }

    #[derive(Drop, starknet::Event)]
    struct UserLoggedOut {
        user: ContractAddress,
        session_id: felt252,
        timestamp: u64,
    }

    #[derive(Drop, starknet::Event)]
    struct SessionExpired {
        user: ContractAddress,
        session_id: felt252,
        timestamp: u64,
    }

    #[derive(Drop, starknet::Event)]
    struct SessionRenewed {
        user: ContractAddress,
        session_id: felt252,
        new_expiry: u64,
        timestamp: u64,
    }

    #[derive(Drop, starknet::Event)]
    struct ProfileUpdated {
        user: ContractAddress,
        timestamp: u64,
    }

    #[derive(Drop, starknet::Event)]
    struct UsernameChanged {
        user: ContractAddress,
        old_username: felt252,
        new_username: felt252,
        timestamp: u64,
    }

    #[derive(Drop, starknet::Event)]
    struct ProfileDeleted {
        user: ContractAddress,
        username: felt252,
        timestamp: u64,
    }

    #[derive(Drop, starknet::Event)]
    struct AdminRightsTransferred {
        old_admin: ContractAddress,
        new_admin: ContractAddress,
        timestamp: u64,
    }

    #[derive(Drop, starknet::Event)]
    struct EmergencyRecoverySet {
        user: ContractAddress,
        recovery_address: ContractAddress,
        timestamp: u64,
    }

    #[derive(Drop, starknet::Event)]
    struct EmergencyRecoveryUsed {
        user: ContractAddress,
        recovery_address: ContractAddress,
        timestamp: u64,
    }

    #[derive(Drop, starknet::Event)]
    struct MFAEnabled {
        user: ContractAddress,
        timestamp: u64,
    }

    #[derive(Drop, starknet::Event)]
    struct MFADisabled {
        user: ContractAddress,
        timestamp: u64,
    }

    #[derive(Drop, starknet::Event)]
    struct LoginAttemptFailed {
        user: ContractAddress,
        reason: felt252,
        timestamp: u64,
    }

    #[constructor]
    fn constructor(ref self: ContractState, admin_address: ContractAddress) {
        // Initialize contract
        self.admin.write(admin_address);
        self.registered_users.write(0);
        self.session_count.write(0);
    }

    #[external(v0)]
    impl UserAuthImpl of IUserAuth<ContractState> {
        // User Registration
        fn register_user(
            ref self: ContractState,
            username: felt252,
            display_name: felt252,
            email_hash: felt252,
            mfa_secret: felt252
        ) -> bool {
            let caller = get_caller_address();
            
            // Validate inputs
            assert(username != 0, "Username cannot be empty");
            assert(display_name != 0, "Display name cannot be empty");
            
            // Check if user already exists
            let existing_user = self.users.read(caller);
            assert(existing_user.address.is_zero(), "User already registered");
            
            // Check if username is taken
            let username_owner = self.usernames.read(username);
            assert(username_owner.is_zero(), "Username already taken");
            
            // Create user profile
            let user_profile = UserProfile {
                address: caller,
                username: username,
                display_name: display_name,
                email_hash: email_hash,
                created_at: get_block_timestamp(),
                last_login: 0,
                mfa_enabled: false,
                mfa_secret: mfa_secret,
                failed_login_attempts: 0,
                last_failed_login: 0,
                role: ROLE_USER,
            };
            
            // Store user data
            self.users.write(caller, user_profile);
            self.usernames.write(username, caller);
            
            // Initialize nonce
            self.user_nonces.write(caller, 0);
            
            // Increment registered users count
            let current_count = self.registered_users.read();
            self.registered_users.write(current_count + 1);
            
            // Emit event
            self.emit(UserRegistered {
                user: caller,
                username: username,
                timestamp: get_block_timestamp(),
            });
            
            true
        }
        
        // Login functionality
        fn login(
            ref self: ContractState,
            signature: Array<felt252>,
            message_hash: felt252,
            nonce: u64,
            mfa_code: felt252
        ) -> felt252 {
            let caller = get_caller_address();
            
            // Verify user exists
            let mut user = self.users.read(caller);
            assert(!user.address.is_zero(), "User not registered");
            
            // Check for login cooldown
            let current_time = get_block_timestamp();
            if user.failed_login_attempts >= MAX_FAILED_LOGIN_ATTEMPTS {
                let cooldown_end = user.last_failed_login + LOGIN_COOLDOWN;
                assert(current_time >= cooldown_end, "Account temporarily locked");
            }
            
            // Verify nonce
            let current_nonce = self.user_nonces.read(caller);
            assert(nonce == current_nonce, "Invalid nonce");
            
            // Verify signature (simplified - in production would use proper signature verification)
            assert(signature.len() > 0, "Invalid signature");
            
            // Verify MFA if enabled
            if user.mfa_enabled {
                assert(mfa_code != 0, "MFA code required");
                // In production, implement proper TOTP verification
                assert(mfa_code == user.mfa_secret, "Invalid MFA code");
            }
            
            // Increment nonce to prevent replay attacks
            self.user_nonces.write(caller, current_nonce + 1);
            
            // Generate session ID (simplified - in production would use more secure method)
            let timestamp = get_block_timestamp();
            let session_id = message_hash;
            
            // Create new session
            let session = Session {
                id: session_id,
                user: caller,
                status: SESSION_ACTIVE,
                created_at: timestamp,
                expires_at: timestamp + DEFAULT_SESSION_DURATION,
                last_activity: timestamp,
                mfa_verified: user.mfa_enabled,
                device_info: message_hash, // In production, would include device fingerprint
            };
            
            // Store session
            self.user_sessions.write(caller, session);
            
            // Update user profile
            user.last_login = timestamp;
            user.failed_login_attempts = 0;
            self.users.write(caller, user);
            
            // Increment session count
            let current_count = self.session_count.read();
            self.session_count.write(current_count + 1);
            
            // Emit event
            self.emit(UserLoggedIn {
                user: caller,
                session_id: session_id,
                timestamp: timestamp,
            });
            
            session_id
        }
        
        // MFA Management
        fn enable_mfa(ref self: ContractState, mfa_secret: felt252) -> bool {
            let caller = get_caller_address();
            let mut user = self.users.read(caller);
            
            assert(!user.mfa_enabled, "MFA already enabled");
            assert(mfa_secret != 0, "Invalid MFA secret");
            
            user.mfa_enabled = true;
            user.mfa_secret = mfa_secret;
            self.users.write(caller, user);
            
            self.emit(MFAEnabled {
                user: caller,
                timestamp: get_block_timestamp(),
            });
            
            true
        }
        
        fn disable_mfa(ref self: ContractState, mfa_code: felt252) -> bool {
            let caller = get_caller_address();
            let mut user = self.users.read(caller);
            
            assert(user.mfa_enabled, "MFA not enabled");
            assert(mfa_code == user.mfa_secret, "Invalid MFA code");
            
            user.mfa_enabled = false;
            user.mfa_secret = 0;
            self.users.write(caller, user);
            
            self.emit(MFADisabled {
                user: caller,
                timestamp: get_block_timestamp(),
            });
            
            true
        }
        
        fn verify_mfa(self: @ContractState, user_address: ContractAddress, mfa_code: felt252) -> bool {
            let user = self.users.read(user_address);
            if !user.mfa_enabled {
                return true;
            }
            
            mfa_code == user.mfa_secret
        }
        
        // Session Management
        fn renew_session(ref self: ContractState, session_id: felt252) -> bool {
            let caller = get_caller_address();
            let mut session = self.user_sessions.read(caller);
            
            assert(session.id == session_id, "Invalid session ID");
            assert(session.status == SESSION_ACTIVE, "Session not active");
            
            let current_time = get_block_timestamp();
            assert(current_time < session.expires_at, "Session already expired");
            
            // Renew session
            session.expires_at = current_time + DEFAULT_SESSION_DURATION;
            session.last_activity = current_time;
            self.user_sessions.write(caller, session);
            
            self.emit(SessionRenewed {
                user: caller,
                session_id: session_id,
                new_expiry: session.expires_at,
                timestamp: current_time,
            });
            
            true
        }
        
        // Account Recovery
        fn recover_account(
            ref self: ContractState,
            user_address: ContractAddress,
            recovery_proof: Array<felt252>
        ) -> bool {
            let caller = get_caller_address();
            let recovery_address = self.recovery_addresses.read(user_address);
            
            assert(recovery_address == caller, "Unauthorized recovery attempt");
            assert(recovery_proof.len() > 0, "Invalid recovery proof");
            
            // In production, implement proper recovery proof verification
            
            // Reset user's failed login attempts
            let mut user = self.users.read(user_address);
            user.failed_login_attempts = 0;
            user.last_failed_login = 0;
            self.users.write(user_address, user);
            
            // Invalidate all existing sessions
            let session = Session {
                id: 0,
                user: user_address,
                status: SESSION_LOGGED_OUT,
                created_at: get_block_timestamp(),
                expires_at: 0,
                last_activity: 0,
                mfa_verified: false,
                device_info: 0,
            };
            self.user_sessions.write(user_address, session);
            
            self.emit(EmergencyRecoveryUsed {
                user: user_address,
                recovery_address: caller,
                timestamp: get_block_timestamp(),
            });
            
            true
        }
        
        // View Functions
        fn is_mfa_enabled(self: @ContractState, user_address: ContractAddress) -> bool {
            let user = self.users.read(user_address);
            user.mfa_enabled
        }
        
        // Logout functionality
        fn logout(ref self: ContractState) -> bool {
            let caller = get_caller_address();
            
            // Get current session
            let mut session = self.user_sessions.read(caller);
            assert(session.id != 0, "No active session");
            assert(session.status == SESSION_ACTIVE, "Session not active");
            
            // Update session status
            session.status = SESSION_LOGGED_OUT;
            self.user_sessions.write(caller, session);
            
            // Emit event
            self.emit(UserLoggedOut {
                user: caller,
                session_id: session.id,
                timestamp: get_block_timestamp(),
            });
            
            true
        }
        
        // Validate session
        fn validate_session(self: @ContractState, user_address: ContractAddress) -> bool {
            let session = self.user_sessions.read(user_address);
            
            // Check if session exists and is active
            if session.id == 0 || session.status != SESSION_ACTIVE {
                return false;
            }
            
            // Check if session has expired
            let current_time = get_block_timestamp();
            if current_time > session.expires_at {
                return false;
            }
            
            true
        }
        
        // Update user profile
        fn update_profile(
            ref self: ContractState,
            display_name: felt252,
            email_hash: felt252
        ) -> bool {
            let caller = get_caller_address();
            
            // Verify user exists
            let mut user = self.users.read(caller);
            assert(!user.address.is_zero(), "User not registered");
            
            // Validate session
            assert(self.validate_session(@self, caller), "No active session");
            
            // Update profile
            if display_name != 0 {
                user.display_name = display_name;
            }
            
            if email_hash != 0 {
                user.email_hash = email_hash;
            }
            
            // Save updated profile
            self.users.write(caller, user);
            
            // Emit event
            self.emit(ProfileUpdated {
                user: caller,
                timestamp: get_block_timestamp(),
            });
            
            true
        }
        
        // Change username
        fn change_username(ref self: ContractState, new_username: felt252) -> bool {
            let caller = get_caller_address();
            
            // Validate input
            assert(new_username != 0, "Username cannot be empty");
            
            // Verify user exists
            let mut user = self.users.read(caller);
            assert(!user.address.is_zero(), "User not registered");
            
            // Validate session
            assert(self.validate_session(@self, caller), "No active session");
            
            // Check if new username is taken
            let username_owner = self.usernames.read(new_username);
            assert(username_owner.is_zero(), "Username already taken");
            
            // Store old username for event
            let old_username = user.username;
            
            // Update username mappings
            self.usernames.write(old_username, ContractAddress::zero());
            self.usernames.write(new_username, caller);
            
            // Update user profile
            user.username = new_username;
            self.users.write(caller, user);
            
            // Emit event
            self.emit(UsernameChanged {
                user: caller,
                old_username: old_username,
                new_username: new_username,
                timestamp: get_block_timestamp(),
            });
            
            true
        }
        
        // Delete profile
        fn delete_profile(ref self: ContractState) -> bool {
            let caller = get_caller_address();
            
            // Verify user exists
            let user = self.users.read(caller);
            assert(!user.address.is_zero(), "User not registered");
            
            // Store username for event
            let username = user.username;
            
            // Remove user data
            self.users.write(caller, UserProfile::zero());
            self.usernames.write(username, ContractAddress::zero());
            
            // Clear session data
            self.user_sessions.write(caller, Session::zero());
            
            // Decrement registered users count
            let current_count = self.registered_users.read();
            self.registered_users.write(current_count - 1);
            
            // Emit event
            self.emit(ProfileDeleted {
                user: caller,
                username: username,
                timestamp: get_block_timestamp(),
            });
            
            true
        }
        
        // Admin function to transfer admin rights
        fn transfer_admin(ref self: ContractState, new_admin: ContractAddress) -> bool {
            let caller = get_caller_address();
            
            // Verify caller is admin
            assert(caller == self.admin.read(), "Not authorized");
            
            // Transfer admin rights
            self.admin.write(new_admin);
            
            // Emit event
            self.emit(AdminRightsTransferred {
                old_admin: caller,
                new_admin: new_admin,
                timestamp: get_block_timestamp(),
            });
            
            true
        }
        
        // Set emergency recovery address
        fn set_recovery_address(ref self: ContractState, recovery_address: ContractAddress) -> bool {
            let caller = get_caller_address();
            
            // Verify user exists
            let user = self.users.read(caller);
            assert(!user.address.is_zero(), "User not registered");
            
            // Validate session
            assert(self.validate_session(@self, caller), "No active session");
            
            // Set recovery address
            self.recovery_addresses.write(caller, recovery_address);
            
            // Emit event
            self.emit(EmergencyRecoverySet {
                user: caller,
                recovery_address: recovery_address,
                timestamp: get_block_timestamp(),
            });
            
            true
        }
        
        // Get user profile
        fn get_user_profile(self: @ContractState, user_address: ContractAddress) -> UserProfile {
            self.users.read(user_address)
        }
        
        // Get user by username
        fn get_user_by_username(self: @ContractState, username: felt252) -> ContractAddress {
            self.usernames.read(username)
        }
        
        // Get session info
        fn get_session(self: @ContractState, user_address: ContractAddress) -> Session {
            self.user_sessions.read(user_address)
        }
        
        // Get current nonce for a user
        fn get_nonce(self: @ContractState, user_address: ContractAddress) -> u64 {
            self.user_nonces.read(user_address)
        }
        
        // Check if user has admin role
        fn is_admin(self: @ContractState, user_address: ContractAddress) -> bool {
            user_address == self.admin.read()
        }
        
        // Authenticate user
        fn authenticate_user(ref self: ContractState, user: ContractAddress) -> bool {
            if user.is_zero() {
                self.emit_error(error_codes::INVALID_ADDRESS, 'Invalid user address', 0);
                return false;
            }

            if !self._is_active.read(user) {
                self.emit_error(error_codes::STATE_INVALID, 'User account is not active', 0);
                return false;
            }

            if self._is_blocked.read(user) {
                self.emit_error(error_codes::UNAUTHORIZED_ACCESS, 'User account is blocked', 0);
                return false;
            }

            true
        }
    }
    
    // Internal functions
    #[generate_trait]
    impl InternalFunctions of InternalFunctionsTrait {
        // Automatically expire sessions
        fn check_and_expire_session(ref self: ContractState, user_address: ContractAddress) {
            let mut session = self.user_sessions.read(user_address);
            
            // Check if session exists and is active
            if session.id != 0 && session.status == SESSION_ACTIVE {
                // Check if session has expired
                let current_time = get_block_timestamp();
                if current_time > session.expires_at {
                    // Update session status
                    session.status = SESSION_EXPIRED;
                    self.user_sessions.write(user_address, session);
                    
                    // Emit event
                    self.emit(SessionExpired {
                        user: user_address,
                        session_id: session.id,
                        timestamp: current_time,
                    });
                }
            }
        }
    }
    
    #[abi(embed_v0)]
    impl MetadataImpl of IContractMetadata<ContractState> {
        fn get_metadata(self: @ContractState) -> (metadata: ContractMetadata) {
            let mut interfaces = ArrayTrait::new();
            interfaces.append(INTERFACE_USER_AUTH);
            let mut dependencies = ArrayTrait::new();
            dependencies.append(DEPENDENCY_ACCESS_CONTROL);
            let metadata = ContractMetadata {
                version: CONTRACT_VERSION,
                documentation_url: DOC_URL,
                interfaces: interfaces,
                dependencies: dependencies,
            };
            (metadata,)
        }
        fn supports_interface(self: @ContractState, interface_id: felt252) -> (supported: felt252) {
            if interface_id == INTERFACE_USER_AUTH {
                (1,)
            } else {
                (0,)
            }
        }
    }
}<|MERGE_RESOLUTION|>--- conflicted
+++ resolved
@@ -53,16 +53,15 @@
         // Emergency recovery addresses
         recovery_addresses: Map<ContractAddress, ContractAddress>,
         
-<<<<<<< HEAD
-        // MFA management
-        mfa_backup_codes: Map<ContractAddress, Array<felt252>>,
-=======
-        // Error handling
-        _is_active: Map<ContractAddress, bool>,
-        _is_blocked: Map<ContractAddress, bool>,
-        _registration_time: Map<ContractAddress, u64>,
->>>>>>> b9d4f9c2
-    }
+    // MFA management
+    mfa_backup_codes: Map<ContractAddress, Array<felt252>>,
+
+    // Error handling
+    _is_active: Map<ContractAddress, bool>,
+    _is_blocked: Map<ContractAddress, bool>,
+    _registration_time: Map<ContractAddress, u64>,
+}
+
 
     #[event]
     #[derive(Drop, starknet::Event)]
